--- conflicted
+++ resolved
@@ -366,11 +366,10 @@
 	}
 
 	sc := &SchedulerCache{
-<<<<<<< HEAD
 		Jobs:                make(map[schedulingapi.JobID]*schedulingapi.JobInfo),
 		Nodes:               make(map[string]*schedulingapi.NodeInfo),
 		Queues:              make(map[schedulingapi.QueueID]*schedulingapi.QueueInfo),
-		PriorityClasses:     make(map[string]*v1beta1.PriorityClass),
+		PriorityClasses:     make(map[string]*schedulingv1.PriorityClass),
 		errTasks:            workqueue.NewRateLimitingQueue(workqueue.DefaultControllerRateLimiter()),
 		deletedJobs:         workqueue.NewRateLimitingQueue(workqueue.DefaultControllerRateLimiter()),
 		kubeClient:          kubeClient,
@@ -378,19 +377,6 @@
 		defaultQueue:        defaultQueue,
 		schedulerName:       schedulerName,
 		nodeSelectorLabels:  make(map[string]string),
-=======
-		Jobs:            make(map[schedulingapi.JobID]*schedulingapi.JobInfo),
-		Nodes:           make(map[string]*schedulingapi.NodeInfo),
-		Queues:          make(map[schedulingapi.QueueID]*schedulingapi.QueueInfo),
-		PriorityClasses: make(map[string]*schedulingv1.PriorityClass),
-		errTasks:        workqueue.NewRateLimitingQueue(workqueue.DefaultControllerRateLimiter()),
-		deletedJobs:     workqueue.NewRateLimitingQueue(workqueue.DefaultControllerRateLimiter()),
-		kubeClient:      kubeClient,
-		vcClient:        vcClient,
-		defaultQueue:    defaultQueue,
-		schedulerName:   schedulerName,
-
->>>>>>> 5121f14b
 		NamespaceCollection: make(map[string]*schedulingapi.NamespaceCollection),
 
 		NodeList: []string{},
